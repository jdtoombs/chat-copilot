--- conflicted
+++ resolved
@@ -143,13 +143,10 @@
                 deleteIcon: !iconFile.src, // Set the delete flag if the src is null,
                 deployment,
                 groupMemberships: membershipId,
-<<<<<<< HEAD
                 initialChatMessage,
-=======
                 restrictResultScope,
                 strictness,
                 documentCount,
->>>>>>> d289946d
             });
         } else {
             void specialization.createSpecialization({
@@ -162,13 +159,10 @@
                 iconFile: iconFile.file,
                 deployment,
                 groupMemberships: membershipId,
-<<<<<<< HEAD
                 initialChatMessage,
-=======
                 restrictResultScope,
                 strictness,
                 documentCount,
->>>>>>> d289946d
             });
         }
     };
@@ -184,13 +178,10 @@
         setIconFile({ file: null, src: null });
         setIndexName('');
         setDeployment('');
-<<<<<<< HEAD
         setInitialChatMessage('');
-=======
         setRestrictResultScope(false);
         setStrictness(3);
         setDocumentCount(5);
->>>>>>> d289946d
     };
 
     useEffect(() => {
@@ -205,13 +196,10 @@
                 setRoleInformation(specializationObj.roleInformation);
                 setMembershipId(specializationObj.groupMemberships);
                 setDeployment(specializationObj.deployment);
-<<<<<<< HEAD
                 setInitialChatMessage(specializationObj.initialChatMessage);
-=======
                 setRestrictResultScope(specializationObj.restrictResultScope);
                 setStrictness(specializationObj.strictness);
                 setDocumentCount(specializationObj.documentCount);
->>>>>>> d289946d
                 /**
                  * Set the image and icon file paths
                  * Note: The file is set to null because we only retrieve the file path from the server
