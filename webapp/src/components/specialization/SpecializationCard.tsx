import {
    Button,
    Caption1,
    Card,
    CardHeader,
    CardPreview,
    makeStyles,
    Text,
    tokens,
    Tooltip,
} from '@fluentui/react-components';
import { MoreHorizontal20Regular } from '@fluentui/react-icons';
import * as React from 'react';
import { useChat } from '../../libs/hooks';
import { AlertType } from '../../libs/models/AlertType';
import { ISpecialization } from '../../libs/models/Specialization';
import { useAppDispatch, useAppSelector } from '../../redux/app/hooks';
import { RootState } from '../../redux/app/store';
import { setChatSpecialization } from '../../redux/features/admin/adminSlice';
import { addAlert } from '../../redux/features/app/appSlice';
import {
    editConversationSpecialization,
    editConversationSystemDescription,
    updateSuggestions,
} from '../../redux/features/conversations/conversationsSlice';

const useStyles = makeStyles({
    main: {
        display: 'flex',
        flexWrap: 'wrap',
    },

    card: {
        width: '350px',
        maxWidth: '100%',
        height: '300px',
    },

    root: {
        padding: tokens.spacingHorizontalS,
    },

    caption: {
        color: tokens.colorNeutralForeground3,
        overflow: 'hidden',
        textOverflow: 'ellipsis',
    },

    cardImage: { borderRadius: tokens.borderRadiusSmall, objectFit: 'contain' },

    cardPreview: {
        backgroundColor: tokens.colorNeutralBackground3,
        height: '100px',
    },

    logoBadge: {
        padding: '5px',
        borderRadius: tokens.borderRadiusSmall,
        backgroundColor: '#FFF',
        boxShadow: '0px 1px 2px rgba(0, 0, 0, 0.14), 0px 0px 2px rgba(0, 0, 0, 0.12)',
    },

    showTooltip: {
        display: 'show',
    },

    hideTooltip: {
        display: 'none',
    },
});

interface SpecializationItemProps {
    /* eslint-disable
        @typescript-eslint/no-unsafe-assignment,
        @typescript-eslint/no-unsafe-member-access,
        @typescript-eslint/no-unsafe-call
    */
    specialization: ISpecialization;
}

export const SpecializationCard: React.FC<SpecializationItemProps> = ({ specialization }) => {
    const styles = useStyles();
    const chat = useChat();
    const cardDivId = React.useId();
    const cardId = React.useId();
    const specializationId = React.useId();
    const dispatch = useAppDispatch();
    const { selectedId } = useAppSelector((state: RootState) => state.conversations);
    const { specializations } = useAppSelector((state: RootState) => state.admin);
    // eslint-disable-next-line @typescript-eslint/no-unsafe-return
    const onAddChat = () => {
        void chat
            .selectSpecializationAndBeginChat(specialization.id, selectedId)
            .then(() => {
                const specializationMatch = specializations.find((spec) => spec.id === specialization.id);
                if (specializationMatch) {
                    dispatch(setChatSpecialization(specializationMatch));
                }
                dispatch(editConversationSpecialization({ id: selectedId, specializationId: specialization.id }));
                dispatch(
                    editConversationSystemDescription({
                        id: selectedId,
                        newSystemDescription: specialization.roleInformation,
                    }),
                );
            })
            .catch(() => {
                dispatch(
                    addAlert({ message: 'Unable to select the specified specialization.', type: AlertType.Error }),
                );
            })
            .then(() =>
                chat.getSuggestions({ chatId: selectedId }).then((response) => {
                    dispatch(updateSuggestions({ id: selectedId, chatSuggestionMessage: response }));
                }),
            );
<<<<<<< HEAD
        });
        void chat
            .getSuggestions({ chatId: selectedId, specializationId: specialization.id })
            .then((response) => {
                dispatch(updateSuggestions({ id: selectedId, chatSuggestionMessage: response }));
            })
            .catch((reason) => {
                console.error(`Failed to retrieve suggestions: ${reason}`);
            });
=======
>>>>>>> 9cc8cdd4
    };

    const truncate = (str: string) => {
        return str.length > 250 ? str.substring(0, 250) : str;
    };

    const getimagefilepath = (str: any): string => {
        // eslint-disable-next-line @typescript-eslint/no-unsafe-return
        return str;
    };

    return (
        <div className={styles.root} key={cardDivId}>
            <Card className={styles.card} data-testid="addNewBotMenuItem" onClick={onAddChat} key={cardId}>
                <CardPreview className={styles.cardPreview}>
                    <img
                        className={styles.cardImage}
                        src={getimagefilepath(specialization.imageFilePath)}
                        alt="Presentation Preview"
                    />
                </CardPreview>

                <CardHeader
                    header={<Text weight="semibold">{specialization.name}</Text>}
                    description={<Caption1 className={styles.caption}>{truncate(specialization.description)}</Caption1>}
                    action={
                        <div
                            className={
                                specialization.description.length > 250 || specialization.id == 'general'
                                    ? styles.showTooltip
                                    : styles.hideTooltip
                            }
                            key={specializationId}
                        >
                            <Tooltip content={specialization.description} relationship="label">
                                <Button
                                    appearance="transparent"
                                    icon={<MoreHorizontal20Regular />}
                                    aria-label="More actions"
                                ></Button>
                            </Tooltip>
                        </div>
                    }
                ></CardHeader>
            </Card>
        </div>
    );
};<|MERGE_RESOLUTION|>--- conflicted
+++ resolved
@@ -114,7 +114,7 @@
                     dispatch(updateSuggestions({ id: selectedId, chatSuggestionMessage: response }));
                 }),
             );
-<<<<<<< HEAD
+
         });
         void chat
             .getSuggestions({ chatId: selectedId, specializationId: specialization.id })
@@ -124,8 +124,7 @@
             .catch((reason) => {
                 console.error(`Failed to retrieve suggestions: ${reason}`);
             });
-=======
->>>>>>> 9cc8cdd4
+
     };
 
     const truncate = (str: string) => {
