// Copyright (c) Microsoft. All rights reserved.

<<<<<<< HEAD
import {
    Link,
    Toast,
    Toaster,
    ToastIntent,
    ToastTitle,
    ToastTrigger,
    useId,
    useToastController,
} from '@fluentui/react-components';
import { Dismiss12Regular } from '@fluentui/react-icons';
import { useEffect } from 'react';
=======
import { makeStyles, shorthands, tokens } from '@fluentui/react-components';
import { Alert } from '@fluentui/react-components/unstable';
import React from 'react';
import { AlertType } from '../../libs/models/AlertType';
import { Environment } from '../../libs/services/BaseService';
>>>>>>> 9ce50ecd
import { useAppDispatch, useAppSelector } from '../../redux/app/hooks';
import { RootState } from '../../redux/app/store';
import { removeAlert } from '../../redux/features/app/appSlice';

const Alerts = () => {
    const dispatch = useAppDispatch();

    const toasterId = useId('toaster');
    const { dispatchToast } = useToastController(toasterId);

    const { alerts } = useAppSelector((state: RootState) => state.app);

<<<<<<< HEAD
    useEffect(() => {
        alerts.forEach((alert, index) => {
            dispatchToast(
                <Toast>
                    <ToastTitle
                        action={
                            <ToastTrigger>
                                <Link>
                                    <Dismiss12Regular />
                                </Link>
                            </ToastTrigger>
                        }
                    >
                        {alert.message}
                    </ToastTitle>
                </Toast>,
                {
                    position: 'top-end',
                    intent: alert.type as ToastIntent,
                    onStatusChange: (_e, { status: toastStatus }) => {
                        if (toastStatus === 'dismissed') {
                            dispatch(removeAlert(index));
                        }
                    },
                },
            );
        });
    }, [alerts, dispatch, dispatchToast]);

    return <Toaster toasterId={toasterId} />;
};

export default Alerts;
=======
    return (
        <div>
            {alerts
                .filter((a) => a.type !== AlertType.Error || Environment !== 'production') //Error messages should not be shown while in production.
                .map(({ type, message, onRetry }, index) => {
                    return (
                        <Alert
                            intent={type}
                            action={{
                                children: (
                                    <div className={classes.actionItems}>
                                        {onRetry && <div onClick={onRetry}>Retry</div>}
                                        <Dismiss16
                                            aria-label="dismiss message"
                                            onClick={() => {
                                                dispatch(removeAlert(index));
                                            }}
                                            color="black"
                                            className={classes.button}
                                        />
                                    </div>
                                ),
                            }}
                            key={`${index}-${type}`}
                            className={classes.alert}
                        >
                            {message.slice(0, 1000) + (message.length > 1000 ? '...' : '')}
                        </Alert>
                    );
                })}
        </div>
    );
};
>>>>>>> 9ce50ecd
<|MERGE_RESOLUTION|>--- conflicted
+++ resolved
@@ -1,6 +1,5 @@
 // Copyright (c) Microsoft. All rights reserved.
 
-<<<<<<< HEAD
 import {
     Link,
     Toast,
@@ -13,13 +12,8 @@
 } from '@fluentui/react-components';
 import { Dismiss12Regular } from '@fluentui/react-icons';
 import { useEffect } from 'react';
-=======
-import { makeStyles, shorthands, tokens } from '@fluentui/react-components';
-import { Alert } from '@fluentui/react-components/unstable';
-import React from 'react';
 import { AlertType } from '../../libs/models/AlertType';
 import { Environment } from '../../libs/services/BaseService';
->>>>>>> 9ce50ecd
 import { useAppDispatch, useAppSelector } from '../../redux/app/hooks';
 import { RootState } from '../../redux/app/store';
 import { removeAlert } from '../../redux/features/app/appSlice';
@@ -32,72 +26,38 @@
 
     const { alerts } = useAppSelector((state: RootState) => state.app);
 
-<<<<<<< HEAD
     useEffect(() => {
-        alerts.forEach((alert, index) => {
-            dispatchToast(
-                <Toast>
-                    <ToastTitle
-                        action={
-                            <ToastTrigger>
-                                <Link>
-                                    <Dismiss12Regular />
-                                </Link>
-                            </ToastTrigger>
-                        }
-                    >
-                        {alert.message}
-                    </ToastTitle>
-                </Toast>,
-                {
-                    position: 'top-end',
-                    intent: alert.type as ToastIntent,
-                    onStatusChange: (_e, { status: toastStatus }) => {
-                        if (toastStatus === 'dismissed') {
-                            dispatch(removeAlert(index));
-                        }
+        alerts
+            .filter((a) => a.type !== AlertType.Error || Environment !== 'production') //Error messages should not be shown while in production.
+            .forEach((alert, index) => {
+                dispatchToast(
+                    <Toast>
+                        <ToastTitle
+                            action={
+                                <ToastTrigger>
+                                    <Link>
+                                        <Dismiss12Regular />
+                                    </Link>
+                                </ToastTrigger>
+                            }
+                        >
+                            {alert.message}
+                        </ToastTitle>
+                    </Toast>,
+                    {
+                        position: 'top-end',
+                        intent: alert.type as ToastIntent,
+                        onStatusChange: (_e, { status: toastStatus }) => {
+                            if (toastStatus === 'dismissed') {
+                                dispatch(removeAlert(index));
+                            }
+                        },
                     },
-                },
-            );
-        });
+                );
+            });
     }, [alerts, dispatch, dispatchToast]);
 
     return <Toaster toasterId={toasterId} />;
 };
 
-export default Alerts;
-=======
-    return (
-        <div>
-            {alerts
-                .filter((a) => a.type !== AlertType.Error || Environment !== 'production') //Error messages should not be shown while in production.
-                .map(({ type, message, onRetry }, index) => {
-                    return (
-                        <Alert
-                            intent={type}
-                            action={{
-                                children: (
-                                    <div className={classes.actionItems}>
-                                        {onRetry && <div onClick={onRetry}>Retry</div>}
-                                        <Dismiss16
-                                            aria-label="dismiss message"
-                                            onClick={() => {
-                                                dispatch(removeAlert(index));
-                                            }}
-                                            color="black"
-                                            className={classes.button}
-                                        />
-                                    </div>
-                                ),
-                            }}
-                            key={`${index}-${type}`}
-                            className={classes.alert}
-                        >
-                            {message.slice(0, 1000) + (message.length > 1000 ? '...' : '')}
-                        </Alert>
-                    );
-                })}
-        </div>
-    );
-};
->>>>>>> 9ce50ecd
+export default Alerts;