--- conflicted
+++ resolved
@@ -77,7 +77,6 @@
     const createChat = async (specializationId = defaultSpecializationId) => {
         const chatTitle = `Q-Pilot @ ${new Date().toLocaleString()}`;
         try {
-<<<<<<< HEAD
             const accessToken = await AuthHelper.getSKaaSAccessToken(instance, inProgress);
             const result: ICreateChatSessionResponse = await chatService.createChatAsync(chatTitle, accessToken);
 
@@ -97,29 +96,6 @@
                 hidden: false,
                 specializationId,
             };
-=======
-            await chatService
-                .createChatAsync(chatTitle, await AuthHelper.getSKaaSAccessToken(instance, inProgress))
-                .then((result: ICreateChatSessionResponse) => {
-                    const newChat: ChatState = {
-                        id: result.chatSession.id,
-                        title: result.chatSession.title,
-                        systemDescription: result.chatSession.systemDescription,
-                        memoryBalance: result.chatSession.memoryBalance,
-                        messages: [result.initialBotMessage],
-                        enabledHostedPlugins: result.chatSession.enabledPlugins,
-                        users: [loggedInUser],
-                        botProfilePicture: getBotProfilePicture(specializationsState, specializationId),
-                        input: '',
-                        botResponseStatus: undefined,
-                        userDataLoaded: false,
-                        disabled: false,
-                        hidden: false,
-                        specializationId,
-                        suggestions: [],
-                    };
->>>>>>> cde3a9eb
-
             dispatch(addConversation(newChat));
             return newChat.id;
         } catch (e: any) {
