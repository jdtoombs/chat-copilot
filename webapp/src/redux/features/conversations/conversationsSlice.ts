// Copyright (c) Microsoft. All rights reserved.

import { createSlice, PayloadAction } from '@reduxjs/toolkit';
import { IChatMessage } from '../../../libs/models/ChatMessage';
import { IChatUser } from '../../../libs/models/ChatUser';
import { IAskResult } from '../../../libs/semantic-kernel/model/AskResult';
import { ChatState } from './ChatState';
import {
    ConversationInputChange,
    Conversations,
    ConversationSpecializationChange,
    ConversationsState,
    ConversationSuggestionsChange,
    ConversationSystemDescriptionChange,
    ConversationTitleChange,
    initialState,
    UpdatePluginStatePayload,
} from './ConversationsState';

export const conversationsSlice = createSlice({
    name: 'conversations',
    initialState,
    reducers: {
        setConversations: (state: ConversationsState, action: PayloadAction<Conversations>) => {
            state.conversations = action.payload;
        },
        editConversationTitle: (state: ConversationsState, action: PayloadAction<ConversationTitleChange>) => {
            const id = action.payload.id;
            const newTitle = action.payload.newTitle;
            state.conversations[id].title = newTitle;
            frontLoadChat(state, id);
        },
        editConversationSpecialization: (
            state: ConversationsState,
            action: PayloadAction<ConversationSpecializationChange>,
        ) => {
            const id = action.payload.id;
            state.conversations[id].specializationId = action.payload.specializationId;
            frontLoadChat(state, id);
        },
        editConversationInput: (state: ConversationsState, action: PayloadAction<ConversationInputChange>) => {
            const id = action.payload.id;
            const newInput = action.payload.newInput;
            state.conversations[id].input = newInput;
        },
        editConversationSystemDescription: (
            state: ConversationsState,
            action: PayloadAction<ConversationSystemDescriptionChange>,
        ) => {
            const id = action.payload.id;
            const newSystemDescription = action.payload.newSystemDescription;
            state.conversations[id].systemDescription = newSystemDescription;
        },
        editConversationMemoryBalance: (
            state: ConversationsState,
            action: PayloadAction<{ id: string; memoryBalance: number }>,
        ) => {
            const id = action.payload.id;
            const newMemoryBalance = action.payload.memoryBalance;
            state.conversations[id].memoryBalance = newMemoryBalance;
        },
        setSelectedConversation: (state: ConversationsState, action: PayloadAction<string>) => {
            state.selectedId = action.payload;
        },
        toggleMultiUserConversations: (state: ConversationsState) => {
            const keys = Object.keys(state.conversations);
            keys.forEach((key) => {
                if (state.conversations[key].users.length > 1) {
                    state.conversations[key].hidden = !state.conversations[key].hidden;
                }
            });
        },
        addConversation: (state: ConversationsState, action: PayloadAction<ChatState>) => {
            const newId = action.payload.id;
            state.conversations = { [newId]: action.payload, ...state.conversations };
            state.selectedId = newId;
        },
        addUserToConversation: (
            state: ConversationsState,
            action: PayloadAction<{ user: IChatUser; chatId: string }>,
        ) => {
            const { user, chatId } = action.payload;
            state.conversations[chatId].users.push(user);
            state.conversations[chatId].userDataLoaded = false;
        },
        setImportingDocumentsToConversation: (
            state: ConversationsState,
            action: PayloadAction<{ importingDocuments: string[]; chatId: string }>,
        ) => {
            const { importingDocuments, chatId } = action.payload;
            state.conversations[chatId].importingDocuments = importingDocuments;
        },
        setUsersLoaded: (state: ConversationsState, action: PayloadAction<string>) => {
            state.conversations[action.payload].userDataLoaded = true;
        },
        /*
         * addMessageToConversationFromUser() and addMessageToConversationFromServer() both update the conversations state.
         * However they are for different purposes. The former action is for updating the conversation from the
         * webapp and will be captured by the SignalR middleware and the payload will be broadcasted to all clients
         * in the same group.
         * The addMessageToConversationFromServer() action is triggered by the SignalR middleware when a response is received
         * from the webapi.
         */
        addMessageToConversationFromUser: (
            state: ConversationsState,
            action: PayloadAction<{ message: IChatMessage; chatId: string }>,
        ) => {
            const { message, chatId } = action.payload;
            updateConversation(state, chatId, message);
        },
        addMessageToConversationFromServer: (
            state: ConversationsState,
            action: PayloadAction<{ message: IChatMessage; chatId: string }>,
        ) => {
            const { message, chatId } = action.payload;
            updateConversation(state, chatId, message);
        },
        /*
         * updateUserIsTyping() and updateUserIsTypingFromServer() both update a user's typing state.
         * However they are for different purposes. The former action is for updating an user's typing state from
         * the webapp and will be captured by the SignalR middleware and the payload will be broadcasted to all clients
         * in the same group.
         * The updateUserIsTypingFromServer() action is triggered by the SignalR middleware when a state is received
         * from the webapi.
         */
        updateUserIsTyping: (
            state: ConversationsState,
            action: PayloadAction<{ userId: string; chatId: string; isTyping: boolean }>,
        ) => {
            const { userId, chatId, isTyping } = action.payload;
            updateUserTypingState(state, userId, chatId, isTyping);
        },
        updateUserIsTypingFromServer: (
            state: ConversationsState,
            action: PayloadAction<{ userId: string; chatId: string; isTyping: boolean }>,
        ) => {
            const { userId, chatId, isTyping } = action.payload;
            updateUserTypingState(state, userId, chatId, isTyping);
        },
        updateBotResponseStatus: (
            state: ConversationsState,
            action: PayloadAction<{ chatId: string; status: string | undefined }>,
        ) => {
            const { chatId, status } = action.payload;
            const conversation = state.conversations[chatId];
            conversation.botResponseStatus = status;
        },
        updateMessageProperty: <K extends keyof IChatMessage, V extends IChatMessage[K]>(
            state: ConversationsState,
            action: PayloadAction<{
                property: K;
                value: V;
                chatId: string;
                messageIdOrIndex: string | number;
                updatedContent?: string;
                frontLoad?: boolean;
            }>,
        ) => {
            const { property, value, messageIdOrIndex, chatId, updatedContent, frontLoad } = action.payload;
            const conversation = state.conversations[chatId];
            const conversationMessage =
                typeof messageIdOrIndex === 'number'
                    ? conversation.messages[messageIdOrIndex]
                    : conversation.messages.find((m) => m.id === messageIdOrIndex);

            if (conversationMessage) {
                conversationMessage[property] = value;
                if (updatedContent) {
                    conversationMessage.content = updatedContent;
                }
            }

            if (frontLoad) {
                frontLoadChat(state, chatId);
            }
        },
        deleteConversation: (state: ConversationsState, action: PayloadAction<string>) => {
            const keys = Object.keys(state.conversations);
            const id = action.payload;

            // If the conversation being deleted is the selected conversation, select the first remaining conversation
            if (id === state.selectedId) {
                if (keys.length > 1) {
                    state.selectedId = id === keys[0] ? keys[1] : keys[0];
                } else {
                    state.selectedId = '';
                }
            }

            const { [id]: _, ...rest } = state.conversations;
            state.conversations = rest;
        },
        disableConversation: (state: ConversationsState, action: PayloadAction<string>) => {
            const id = action.payload;
            state.conversations[id].disabled = true;
            frontLoadChat(state, id);
            return;
        },
        deleteConversationHistory: (
            state: ConversationsState,
            action: PayloadAction<{ message: IChatMessage; chatId: string }>,
        ) => {
            const { message, chatId } = action.payload;
            // Remove all messages in the conversation
            state.conversations[chatId].messages = [];
            // Insert "Chat History deleted" message into the conversation
            updateConversation(state, chatId, message);
        },
        updatePluginState: (state: ConversationsState, action: PayloadAction<UpdatePluginStatePayload>) => {
            const { id, pluginName, newState } = action.payload;
            const isPluginEnabled = state.conversations[id].enabledHostedPlugins.find((p) => p === pluginName);
            if (newState) {
                if (isPluginEnabled) {
                    return;
                }
                state.conversations[id].enabledHostedPlugins.push(pluginName);
            } else {
                if (!isPluginEnabled) {
                    return;
                }
                state.conversations[id].enabledHostedPlugins = state.conversations[id].enabledHostedPlugins.filter(
                    (p) => p !== pluginName,
                );
            }
        },
        updateSuggestions: (state: ConversationsState, action: PayloadAction<ConversationSuggestionsChange>) => {
            setConversationSuggestions(state, action.payload.id, action.payload.chatSuggestionMessage);
        }
    },
});

const frontLoadChat = (state: ConversationsState, id: string) => {
    const conversation = state.conversations[id];
    const { [id]: _, ...rest } = state.conversations;
    state.conversations = { [id]: conversation, ...rest };
};

const updateConversation = (state: ConversationsState, chatId: string, message: IChatMessage) => {
    state.conversations[chatId].messages.push(message);
    frontLoadChat(state, chatId);
};

const updateUserTypingState = (state: ConversationsState, userId: string, chatId: string, isTyping: boolean) => {
    const conversation = state.conversations[chatId];
    const user = conversation.users.find((u) => u.id === userId);
    if (user) {
        user.isTyping = isTyping;
    }
};

const setConversationSuggestions = (state: ConversationsState, chatId: string, chatMessage: IAskResult) => {
    const conversation = state.conversations[chatId];
    let arraySuggestions: string[] = [];
    try {
        const response = chatMessage.variables.find((a) => a.key === 'input');
        if (!response) {
            throw Error(`No response key.`)
        }
        const parsed: any = JSON.parse(response.value) as unknown;
        if (Array.isArray(parsed) && parsed.every(item => typeof item === 'string')) {
            arraySuggestions = parsed;
        } else {
            console.log(`Parsed content is not a valid array of strings.`);
        }
    } catch (e) {
        console.log(`Failed to parse valid JSON array from chat response. ${JSON.stringify(chatMessage, null, 2)}`);
    }
    try {
        const response = chatMessage.variables.find((a) => a.key === 'input');
        if (!response) {
            throw Error(`No response key.`)
        }
        const regex = /```json\s*(\[[\s\S]*?\])\s*```/g;
        const match = regex.exec(response.value);
         if (!match) {
            throw Error(`No regex match.`)
        }
        const parsed: any = JSON.parse(match[1]) as unknown;
        if (Array.isArray(parsed) && parsed.every(item => typeof item === 'string')) {
            arraySuggestions = parsed;
        } else {
            console.log(`Parsed content is not a valid array of strings.`);
        }
    } catch (e) {
        console.log(`Failed to parse valid JSON array from chat response. ${JSON.stringify(chatMessage, null, 2)}`);
    }
    conversation.suggestions = {
        current: arraySuggestions,
        ids: [] //chatMessage.id != null ? conversation.suggestions.ids.concat(chatMessage.id) : conversation.suggestions.ids
    };
    conversation.messages = conversation.messages.filter((message) => message.content !== chatMessage.value);
}

export const {
    setConversations,
    editConversationTitle,
    editConversationInput,
    editConversationSystemDescription,
    editConversationMemoryBalance,
    setSelectedConversation,
    toggleMultiUserConversations,
    addConversation,
    setImportingDocumentsToConversation,
    addMessageToConversationFromUser,
    addMessageToConversationFromServer,
    updateMessageProperty,
    updateUserIsTyping,
    updateUserIsTypingFromServer,
    updateBotResponseStatus,
    setUsersLoaded,
    deleteConversation,
    disableConversation,
    updatePluginState,
    editConversationSpecialization,
<<<<<<< HEAD
    updateSuggestions,
=======
    deleteConversationHistory,
>>>>>>> 4736573f
} = conversationsSlice.actions;

export default conversationsSlice.reducer;<|MERGE_RESOLUTION|>--- conflicted
+++ resolved
@@ -312,11 +312,8 @@
     disableConversation,
     updatePluginState,
     editConversationSpecialization,
-<<<<<<< HEAD
     updateSuggestions,
-=======
     deleteConversationHistory,
->>>>>>> 4736573f
 } = conversationsSlice.actions;
 
 export default conversationsSlice.reducer;