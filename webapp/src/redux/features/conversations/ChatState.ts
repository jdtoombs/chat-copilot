// Copyright (c) Microsoft. All rights reserved.

import { IChatMessage } from '../../../libs/models/ChatMessage';
import { IChatUser } from '../../../libs/models/ChatUser';
/**
 * The interface has been modified to support specialization.
 */
export interface ChatState {
    id: string;
    title: string;
    systemDescription: string;
    memoryBalance: number;
    users: IChatUser[];
    messages: IChatMessage[];
    enabledHostedPlugins: string[];
    botProfilePicture: string;
    lastUpdatedTimestamp?: number;
    input: string;
    botResponseStatus: string | undefined;
    userDataLoaded: boolean;
    importingDocuments?: string[];
    disabled: boolean; // For labeling a chat has been deleted
    hidden: boolean; // For hiding a chat from the list
    specializationId?: string;
<<<<<<< HEAD
    createdOnServer: boolean; //Flag used to check whether this piece of state has been persisted to the server store yet or not
=======
    suggestions: string[];
>>>>>>> d4d4d942
}<|MERGE_RESOLUTION|>--- conflicted
+++ resolved
@@ -22,9 +22,6 @@
     disabled: boolean; // For labeling a chat has been deleted
     hidden: boolean; // For hiding a chat from the list
     specializationId?: string;
-<<<<<<< HEAD
     createdOnServer: boolean; //Flag used to check whether this piece of state has been persisted to the server store yet or not
-=======
     suggestions: string[];
->>>>>>> d4d4d942
 }