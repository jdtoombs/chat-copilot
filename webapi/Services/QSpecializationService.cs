﻿// Copyright (c) Quartech. All rights reserved.

using System;
using System.Collections.Generic;
using System.Threading.Tasks;
using CopilotChat.WebApi.Models.Request;
using CopilotChat.WebApi.Models.Storage;
using CopilotChat.WebApi.Plugins.Chat.Ext;
using CopilotChat.WebApi.Storage;
using Microsoft.AspNetCore.Http;

namespace CopilotChat.WebApi.Services;

/// <summary>
/// The implementation class for specialization service.
/// </summary>
public class QSpecializationService : IQSpecializationService
{
    private SpecializationRepository _specializationSourceRepository;

    private QAzureOpenAIChatOptions _qAzureOpenAIChatOptions;

    private QBlobStorage _qBlobStorage;

    public QSpecializationService(
        SpecializationRepository specializationSourceRepository,
        QAzureOpenAIChatOptions qAzureOpenAIChatOptions
    )
    {
        this._specializationSourceRepository = specializationSourceRepository;
        this._qAzureOpenAIChatOptions = qAzureOpenAIChatOptions;
        this._qBlobStorage = new QBlobStorage(
            qAzureOpenAIChatOptions.BlobStorage.ConnectionString,
            qAzureOpenAIChatOptions.BlobStorage.SpecializationContainerName
        );
    }

    /// <summary>
    /// Retrieve all specializations.
    /// </summary>
    /// <returns>The task result contains all specializations</returns>
    public Task<IEnumerable<Specialization>> GetAllSpecializations()
    {
        return this._specializationSourceRepository.GetAllSpecializationsAsync();
    }

    /// <summary>
    /// Retrieve a specialization based on key.
    /// </summary>
    /// <param name="key">Specialization key</param>
    /// <returns>Returns the specialization source</returns>
    public Task<Specialization> GetSpecializationAsync(string id)
    {
        return this._specializationSourceRepository.GetSpecializationAsync(id);
    }

    /// <summary>
    /// Creates new specialization.
    /// </summary>
    /// <param name="qSpecializationMutate">Specialization mutate payload</param>
    /// <returns>The task result contains the specialization source</returns>
    public async Task<Specialization> SaveSpecialization(QSpecializationMutate qSpecializationMutate)
    {
        // Add the image to the blob storage or use the default image
        var imageFilePath =
            qSpecializationMutate.ImageFile == null
                ? this._qAzureOpenAIChatOptions.DefaultSpecializationImage
                : await this._qBlobStorage.AddBlobAsync(qSpecializationMutate.ImageFile);

        // Add the icon to the blob storage or use the default icon
        var iconFilePath =
            qSpecializationMutate.IconFile == null
                ? this._qAzureOpenAIChatOptions.DefaultSpecializationIcon
                : await this._qBlobStorage.AddBlobAsync(qSpecializationMutate.IconFile);

        Specialization specializationSource =
            new(
<<<<<<< HEAD
                qSpecializationParameters.label,
                qSpecializationParameters.Name,
                qSpecializationParameters.Description,
                qSpecializationParameters.RoleInformation,
                qSpecializationParameters.IndexName,
                qSpecializationParameters.Deployment,
                qSpecializationParameters.RestrictResultScope,
                qSpecializationParameters.Strictness,
                qSpecializationParameters.DocumentCount,
                qSpecializationParameters.ImageFilePath!,
                qSpecializationParameters.IconFilePath,
                qSpecializationParameters.GroupMemberships
=======
                qSpecializationMutate.label,
                qSpecializationMutate.Name,
                qSpecializationMutate.Description,
                qSpecializationMutate.RoleInformation,
                qSpecializationMutate.IndexName,
                qSpecializationMutate.Deployment,
                imageFilePath,
                iconFilePath,
                qSpecializationMutate.GroupMemberships.Split(',')
>>>>>>> c3ba8c0e
            );

        await this._specializationSourceRepository.CreateAsync(specializationSource);

        return specializationSource;
    }

    /// <summary>
    /// Updates the specialization.
    /// </summary>
    /// <param name="specializationId">Unique identifier of the specialization</param>
    /// <param name="qSpecializationMutate">Specialization mutate payload</param>
    /// <returns>The task result contains the specialization source</returns>
    public async Task<Specialization?> UpdateSpecialization(
        Guid specializationId,
        QSpecializationMutate qSpecializationMutate
    )
    {
        Specialization? specializationToUpdate = await this._specializationSourceRepository.FindByIdAsync(
            specializationId.ToString()
        );

        if (specializationToUpdate != null)
        {
            // Update the image file and set the file path
            specializationToUpdate.ImageFilePath = await this.UpsertSpecializationBlobAsync(
                qSpecializationMutate.ImageFile,
                new Uri(specializationToUpdate.ImageFilePath),
                Convert.ToBoolean(qSpecializationMutate.DeleteImageFile),
                this._qAzureOpenAIChatOptions.DefaultSpecializationImage
            );

            // Update the icon file and set the file path
            specializationToUpdate.IconFilePath = await this.UpsertSpecializationBlobAsync(
                qSpecializationMutate.IconFile,
                new Uri(specializationToUpdate.IconFilePath),
                Convert.ToBoolean(qSpecializationMutate.DeleteIconFile),
                this._qAzureOpenAIChatOptions.DefaultSpecializationIcon
            );

            specializationToUpdate!.IsActive = Convert.ToBoolean(qSpecializationMutate.isActive);

            specializationToUpdate!.Name = !string.IsNullOrEmpty(qSpecializationMutate.Name)
                ? qSpecializationMutate.Name
                : specializationToUpdate!.Name;

            specializationToUpdate!.Description = !string.IsNullOrEmpty(qSpecializationMutate.Description)
                ? qSpecializationMutate.Description
                : specializationToUpdate!.Description;

            specializationToUpdate!.RoleInformation = !string.IsNullOrEmpty(qSpecializationMutate.RoleInformation)
                ? qSpecializationMutate.RoleInformation
                : specializationToUpdate!.RoleInformation;

            specializationToUpdate!.IndexName =
                qSpecializationMutate.IndexName != null
                    ? qSpecializationMutate.IndexName
                    : specializationToUpdate!.IndexName;

            // Group memberships (mutate payload) are a comma separated list of UUIDs.
            specializationToUpdate!.GroupMemberships = !string.IsNullOrEmpty(qSpecializationMutate.GroupMemberships)
                ? qSpecializationMutate.GroupMemberships.Split(',')
                : specializationToUpdate!.GroupMemberships;

            specializationToUpdate!.Deployment =
                qSpecializationMutate.Deployment != null
                    ? qSpecializationMutate.Deployment
                    : specializationToUpdate!.Deployment;
<<<<<<< HEAD
            specializationToUpdate!.RestrictResultScope =
                qSpecializationParameters.RestrictResultScope != null
                    ? qSpecializationParameters.RestrictResultScope
                    : specializationToUpdate!.RestrictResultScope;
            specializationToUpdate!.Strictness =
                qSpecializationParameters.Strictness != null
                    ? qSpecializationParameters.Strictness
                    : specializationToUpdate!.Strictness;
            specializationToUpdate!.DocumentCount =
                qSpecializationParameters.DocumentCount != null
                    ? qSpecializationParameters.DocumentCount
                    : specializationToUpdate!.DocumentCount;
            specializationToUpdate!.ImageFilePath =
                qSpecializationParameters.ImageFilePath != null
                    ? qSpecializationParameters.ImageFilePath
                    : specializationToUpdate!.ImageFilePath;
            specializationToUpdate!.IconFilePath =
                qSpecializationParameters.IconFilePath != null
                    ? qSpecializationParameters.IconFilePath
                    : specializationToUpdate!.IconFilePath;
            specializationToUpdate!.GroupMemberships =
                qSpecializationParameters.GroupMemberships != null
                    ? qSpecializationParameters.GroupMemberships
                    : specializationToUpdate!.GroupMemberships;
=======
>>>>>>> c3ba8c0e

            await this._specializationSourceRepository.UpsertAsync(specializationToUpdate);

            return specializationToUpdate;
        }

        return null;
    }

    /// <summary>
    /// Deletes the specialization.
    /// </summary>
    /// <param name="specializationId">Unique identifier of the specialization</param>
    /// <returns>The task result contains the delete state</returns>
    public async Task<bool> DeleteSpecialization(Guid specializationId)
    {
        Specialization? specializationToDelete = await this._specializationSourceRepository.FindByIdAsync(
            specializationId.ToString()
        );

        await this._specializationSourceRepository.DeleteAsync(specializationToDelete);

        var imageFileUri = new Uri(specializationToDelete.ImageFilePath);
        var iconFileUri = new Uri(specializationToDelete.IconFilePath);

        // Remove the image file from the blob storage if it is a Blob Storage URI
        if (await this._qBlobStorage.BlobExistsAsync(imageFileUri))
        {
            await this._qBlobStorage.DeleteBlobByURIAsync(imageFileUri);
        }

        // Remove the icon file from the blob storage if it is a Blob Storage URI
        if (await this._qBlobStorage.BlobExistsAsync(iconFileUri))
        {
            await this._qBlobStorage.DeleteBlobByURIAsync(iconFileUri);
        }

        return true;
    }

    /// <summary>
    /// Upsert the specialization blob and return filepath or blob storage URI.
    /// </summary>
    /// <param name="file">File to store in blob storage</param>
    /// <param name="fileUri">File path URI</param>
    /// <param name="delete">Flag to delete the file from the blob storage</param>
    /// <param name="filePathDefault">File path default value</param>
    /// <returns>FilePath or Blob Storage URI</returns>
    private async Task<string> UpsertSpecializationBlobAsync(
        IFormFile? file,
        System.Uri fileUri,
        bool delete = false,
        string filePathDefault = ""
    )
    {
        var blobExists = await this._qBlobStorage.BlobExistsAsync(fileUri);

        // 1. File provided and a default file path is stored in the DB
        if (file != null && !blobExists)
        {
            return await this._qBlobStorage.AddBlobAsync(file);
        }

        // 2. File provided and a Blob Storage URI is stored in the DB
        if (file != null && blobExists)
        {
            await this._qBlobStorage.DeleteBlobByURIAsync(fileUri);
            return await this._qBlobStorage.AddBlobAsync(file);
        }

        // 3. File not provided and a default file path is stored in the DB and delete flag is set
        if (file == null && blobExists && delete)
        {
            await this._qBlobStorage.DeleteBlobByURIAsync(fileUri);

            return filePathDefault;
        }

        return fileUri.ToString();
    }
}<|MERGE_RESOLUTION|>--- conflicted
+++ resolved
@@ -75,30 +75,18 @@
 
         Specialization specializationSource =
             new(
-<<<<<<< HEAD
-                qSpecializationParameters.label,
-                qSpecializationParameters.Name,
-                qSpecializationParameters.Description,
-                qSpecializationParameters.RoleInformation,
-                qSpecializationParameters.IndexName,
-                qSpecializationParameters.Deployment,
-                qSpecializationParameters.RestrictResultScope,
-                qSpecializationParameters.Strictness,
-                qSpecializationParameters.DocumentCount,
-                qSpecializationParameters.ImageFilePath!,
-                qSpecializationParameters.IconFilePath,
-                qSpecializationParameters.GroupMemberships
-=======
                 qSpecializationMutate.label,
                 qSpecializationMutate.Name,
                 qSpecializationMutate.Description,
                 qSpecializationMutate.RoleInformation,
                 qSpecializationMutate.IndexName,
                 qSpecializationMutate.Deployment,
+                qSpecializationMutate.RestrictResultScope,
+                qSpecializationMutate.Strictness,
+                qSpecializationMutate.DocumentCount,
                 imageFilePath,
                 iconFilePath,
                 qSpecializationMutate.GroupMemberships.Split(',')
->>>>>>> c3ba8c0e
             );
 
         await this._specializationSourceRepository.CreateAsync(specializationSource);
@@ -167,33 +155,6 @@
                 qSpecializationMutate.Deployment != null
                     ? qSpecializationMutate.Deployment
                     : specializationToUpdate!.Deployment;
-<<<<<<< HEAD
-            specializationToUpdate!.RestrictResultScope =
-                qSpecializationParameters.RestrictResultScope != null
-                    ? qSpecializationParameters.RestrictResultScope
-                    : specializationToUpdate!.RestrictResultScope;
-            specializationToUpdate!.Strictness =
-                qSpecializationParameters.Strictness != null
-                    ? qSpecializationParameters.Strictness
-                    : specializationToUpdate!.Strictness;
-            specializationToUpdate!.DocumentCount =
-                qSpecializationParameters.DocumentCount != null
-                    ? qSpecializationParameters.DocumentCount
-                    : specializationToUpdate!.DocumentCount;
-            specializationToUpdate!.ImageFilePath =
-                qSpecializationParameters.ImageFilePath != null
-                    ? qSpecializationParameters.ImageFilePath
-                    : specializationToUpdate!.ImageFilePath;
-            specializationToUpdate!.IconFilePath =
-                qSpecializationParameters.IconFilePath != null
-                    ? qSpecializationParameters.IconFilePath
-                    : specializationToUpdate!.IconFilePath;
-            specializationToUpdate!.GroupMemberships =
-                qSpecializationParameters.GroupMemberships != null
-                    ? qSpecializationParameters.GroupMemberships
-                    : specializationToUpdate!.GroupMemberships;
-=======
->>>>>>> c3ba8c0e
 
             await this._specializationSourceRepository.UpsertAsync(specializationToUpdate);
 
