--- conflicted
+++ resolved
@@ -90,10 +90,7 @@
                 qSpecializationMutate.RestrictResultScope,
                 qSpecializationMutate.Strictness,
                 qSpecializationMutate.DocumentCount,
-<<<<<<< HEAD
                 qSpecializationMutate.MaxResponseTokenLimit,
-=======
->>>>>>> ca337134
                 imageFilePath,
                 iconFilePath,
                 qSpecializationMutate.GroupMemberships.Split(',')
@@ -167,11 +164,8 @@
         specializationToUpdate.Strictness = qSpecializationMutate.Strictness ?? specializationToUpdate.Strictness;
         specializationToUpdate.DocumentCount =
             qSpecializationMutate.DocumentCount ?? specializationToUpdate.DocumentCount;
-<<<<<<< HEAD
-        specializationToUpdate.MaxResponseTokenLimit = 
+        specializationToUpdate.MaxResponseTokenLimit =
             qSpecializationMutate.MaxResponseTokenLimit ?? specializationToUpdate.MaxResponseTokenLimit;
-=======
->>>>>>> ca337134
 
         await this._specializationSourceRepository.UpsertAsync(specializationToUpdate);
 
