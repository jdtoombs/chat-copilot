﻿// Copyright (c) Microsoft. All rights reserved.

using System;
using System.Net.Http;
using CopilotChat.WebApi.Plugins.Chat.Ext;
using Microsoft.Extensions.Configuration;
using Microsoft.Extensions.DependencyInjection;
using Microsoft.Extensions.Options;
using Microsoft.KernelMemory;
using Microsoft.SemanticKernel;

namespace CopilotChat.WebApi.Services;

/// <summary>
/// Extension methods for registering Semantic Kernel related services.
/// </summary>
public sealed class SemanticKernelProvider
{
    private readonly Kernel _kernel;

<<<<<<< HEAD
    public SemanticKernelProvider(IServiceProvider serviceProvider, IConfiguration configuration, IHttpClientFactory httpClientFactory, QAzureOpenAIChatOptions qAzureOpenAIChatOptions)
=======
    public SemanticKernelProvider(
        IServiceProvider serviceProvider,
        IConfiguration configuration,
        IHttpClientFactory httpClientFactory
    )
>>>>>>> d06a012c
    {
        this._kernel = InitializeCompletionKernel(serviceProvider, configuration, httpClientFactory, qAzureOpenAIChatOptions);
    }

    /// <summary>
    /// Produce semantic-kernel with only completion services for chat.
    /// </summary>
    public Kernel GetCompletionKernel() => this._kernel.Clone();

    private static Kernel InitializeCompletionKernel(
        IServiceProvider serviceProvider,
        IConfiguration configuration,
<<<<<<< HEAD
        IHttpClientFactory httpClientFactory,
        QAzureOpenAIChatOptions qAzureOpenAIChatOptions)
=======
        IHttpClientFactory httpClientFactory
    )
>>>>>>> d06a012c
    {
        var builder = Kernel.CreateBuilder();

        builder.Services.AddLogging();

        var memoryOptions = serviceProvider.GetRequiredService<IOptions<KernelMemoryConfig>>().Value;

        switch (memoryOptions.TextGeneratorType)
        {
            case string x when x.Equals("AzureOpenAI", StringComparison.OrdinalIgnoreCase):
            case string y when y.Equals("AzureOpenAIText", StringComparison.OrdinalIgnoreCase):
<<<<<<< HEAD
                var defaultModel = qAzureOpenAIChatOptions.DefaultModel;
                foreach (QAzureOpenAIChatOptions.OpenAIDeploymentConnection connection in qAzureOpenAIChatOptions.OpenAIDeploymentConnections)
                {
                    foreach (var deployment in connection.ChatCompletionDeployments)
                    {
#pragma warning disable CA2000 // No need to dispose of HttpClient instances from IHttpClientFactory
                        builder.AddAzureOpenAIChatCompletion(
                            deployment,
                            connection.Endpoint?.ToString(),
                            connection.APIKey,
                            httpClient: httpClientFactory.CreateClient(),
                            serviceId: deployment == defaultModel ? "default" : deployment);
                    }
                }
=======
                var azureAIOptions = memoryOptions.GetServiceConfig<AzureOpenAIConfig>(
                    configuration,
                    "AzureOpenAIText"
                );
#pragma warning disable CA2000 // No need to dispose of HttpClient instances from IHttpClientFactory
                builder.AddAzureOpenAIChatCompletion(
                    azureAIOptions.Deployment,
                    azureAIOptions.Endpoint,
                    azureAIOptions.APIKey,
                    httpClient: httpClientFactory.CreateClient()
                );
>>>>>>> d06a012c
                break;

            case string x when x.Equals("OpenAI", StringComparison.OrdinalIgnoreCase):
                var openAIOptions = memoryOptions.GetServiceConfig<OpenAIConfig>(configuration, "OpenAI");
                builder.AddOpenAIChatCompletion(
                    openAIOptions.TextModel,
                    openAIOptions.APIKey,
                    httpClient: httpClientFactory.CreateClient()
                );
#pragma warning restore CA2000
                break;

            default:
                throw new ArgumentException(
                    $"Invalid {nameof(memoryOptions.TextGeneratorType)} value in 'KernelMemory' settings."
                );
        }

        return builder.Build();
    }
}<|MERGE_RESOLUTION|>--- conflicted
+++ resolved
@@ -18,15 +18,8 @@
 {
     private readonly Kernel _kernel;
 
-<<<<<<< HEAD
     public SemanticKernelProvider(IServiceProvider serviceProvider, IConfiguration configuration, IHttpClientFactory httpClientFactory, QAzureOpenAIChatOptions qAzureOpenAIChatOptions)
-=======
-    public SemanticKernelProvider(
-        IServiceProvider serviceProvider,
-        IConfiguration configuration,
-        IHttpClientFactory httpClientFactory
-    )
->>>>>>> d06a012c
+
     {
         this._kernel = InitializeCompletionKernel(serviceProvider, configuration, httpClientFactory, qAzureOpenAIChatOptions);
     }
@@ -39,13 +32,9 @@
     private static Kernel InitializeCompletionKernel(
         IServiceProvider serviceProvider,
         IConfiguration configuration,
-<<<<<<< HEAD
         IHttpClientFactory httpClientFactory,
         QAzureOpenAIChatOptions qAzureOpenAIChatOptions)
-=======
-        IHttpClientFactory httpClientFactory
-    )
->>>>>>> d06a012c
+
     {
         var builder = Kernel.CreateBuilder();
 
@@ -57,7 +46,6 @@
         {
             case string x when x.Equals("AzureOpenAI", StringComparison.OrdinalIgnoreCase):
             case string y when y.Equals("AzureOpenAIText", StringComparison.OrdinalIgnoreCase):
-<<<<<<< HEAD
                 var defaultModel = qAzureOpenAIChatOptions.DefaultModel;
                 foreach (QAzureOpenAIChatOptions.OpenAIDeploymentConnection connection in qAzureOpenAIChatOptions.OpenAIDeploymentConnections)
                 {
@@ -72,19 +60,6 @@
                             serviceId: deployment == defaultModel ? "default" : deployment);
                     }
                 }
-=======
-                var azureAIOptions = memoryOptions.GetServiceConfig<AzureOpenAIConfig>(
-                    configuration,
-                    "AzureOpenAIText"
-                );
-#pragma warning disable CA2000 // No need to dispose of HttpClient instances from IHttpClientFactory
-                builder.AddAzureOpenAIChatCompletion(
-                    azureAIOptions.Deployment,
-                    azureAIOptions.Endpoint,
-                    azureAIOptions.APIKey,
-                    httpClient: httpClientFactory.CreateClient()
-                );
->>>>>>> d06a012c
                 break;
 
             case string x when x.Equals("OpenAI", StringComparison.OrdinalIgnoreCase):
