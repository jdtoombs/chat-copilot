--- conflicted
+++ resolved
@@ -125,15 +125,7 @@
 
     private static void InitializeKernelProvider(this WebApplicationBuilder builder)
     {
-<<<<<<< HEAD
         builder.Services.AddSingleton(sp => new SemanticKernelProvider(sp, builder.Configuration, sp.GetRequiredService<IHttpClientFactory>(), builder.Configuration.GetSection(QAzureOpenAIChatOptions.PropertyName).Get<QAzureOpenAIChatOptions>()));
-=======
-        builder.Services.AddSingleton(sp => new SemanticKernelProvider(
-            sp,
-            builder.Configuration,
-            sp.GetRequiredService<IHttpClientFactory>()
-        ));
->>>>>>> d06a012c
     }
 
     /// <summary>
