﻿// Copyright (c) Quartech. All rights reserved.

using System.Collections.Generic;
using System.Threading.Tasks;
using Azure.AI.OpenAI;
using CopilotChat.WebApi.Models.Storage;
using CopilotChat.WebApi.Services;
using CopilotChat.WebApi.Storage;

namespace CopilotChat.WebApi.Plugins.Chat.Ext;

using System;
using System.Linq;

/// <summary>
/// Chat extension class to support Azure search indexes for bot response.
/// </summary>
public class QAzureOpenAIChatExtension
{
    /// <summary>
    /// Default specialization key.
    /// </summary>
    public string DefaultSpecialization { get; } = "general";

    /// <summary>
    /// Name of the key which carries the specialization
    /// </summary>
    public string ContextKey { get; } = "specialization";

    /// <summary>
    /// Chat Extension Azure OpenAI options
    /// </summary>
    private readonly QAzureOpenAIChatOptions _qAzureOpenAIChatOptions;

    /// <summary>
    /// Specialization data Service.
    /// </summary>
    private readonly QSpecializationService _qSpecializationService;

    public QAzureOpenAIChatExtension(
        QAzureOpenAIChatOptions qAzureOpenAIChatOptions,
        SpecializationRepository specializationSourceRepository
    )
    {
        this._qAzureOpenAIChatOptions = qAzureOpenAIChatOptions;
        this._qSpecializationService = new QSpecializationService(specializationSourceRepository);
    }

    public bool isEnabled(string? specializationId)
    {
        if (this._qAzureOpenAIChatOptions.Enabled && specializationId != this.DefaultSpecialization)
        {
            return true;
        }
        return false;
    }

    /// <summary>
    /// Extension method to support passing Azure Search options for chatCompletions.
    /// </summary>
    public async Task<AzureChatExtensionsOptions?> GetAzureChatExtensionsOptions(string specializationId)
    {
        Specialization specialization = await this._qSpecializationService.GetSpecializationAsync(specializationId);

        if (specialization != null && specialization.IndexName != null)
        {
            QAzureOpenAIChatOptions.QSpecializationIndex? qSpecializationIndex = this.GetSpecializationIndexByName(specialization.IndexName);
            if (qSpecializationIndex == null)
            {
                return null;
            }
            var aiSearchDeploymentConnection = this._qAzureOpenAIChatOptions.AISearchDeploymentConnections
                .FirstOrDefault(c => c.Name == qSpecializationIndex.AISearchDeploymentConnection);
            var openAIDeploymentConnection = this._qAzureOpenAIChatOptions.OpenAIDeploymentConnections
                .FirstOrDefault(c => c.Name == qSpecializationIndex.OpenAIDeploymentConnection);
            var EmbeddingEndpoint = this.GenerateEmbeddingEndpoint(openAIDeploymentConnection.Endpoint, qSpecializationIndex);
            if (aiSearchDeploymentConnection == null || openAIDeploymentConnection == null)
            {
                throw new InvalidOperationException("Configuration error: AI Search Deployment Connection or OpenAI Deployment Connection is missing.");
            }
            return new AzureChatExtensionsOptions()
            {
                Extensions =
                {
                    new AzureSearchChatExtensionConfiguration()
                    {
                        Filter = null,
<<<<<<< HEAD
                        IndexName  = specialization.IndexName,
                        SearchEndpoint= aiSearchDeploymentConnection.Endpoint,
=======
                        IndexName = specialization.IndexName,
                        SearchEndpoint = azureConfig.Endpoint,
>>>>>>> d06a012c
                        Strictness = specialization.Strictness,
                        FieldMappingOptions = new AzureSearchIndexFieldMappingOptions
                        {
                            UrlFieldName = qSpecializationIndex.FieldMapping?.UrlFieldName,
                            TitleFieldName = qSpecializationIndex.FieldMapping?.TitleFieldName,
                            FilepathFieldName = qSpecializationIndex.FieldMapping?.FilepathFieldName,
                        },
                        SemanticConfiguration = qSpecializationIndex.SemanticConfiguration,
                        QueryType = new AzureSearchQueryType(qSpecializationIndex.QueryType),
                        ShouldRestrictResultScope = qSpecializationIndex!.RestrictResultScope,
                        RoleInformation = specialization.RoleInformation,
                        DocumentCount = specialization.DocumentCount,
<<<<<<< HEAD
                        Authentication = new OnYourDataApiKeyAuthenticationOptions (aiSearchDeploymentConnection.APIKey),
                        VectorizationSource = new OnYourDataEndpointVectorizationSource (
                           EmbeddingEndpoint,
                           new OnYourDataApiKeyAuthenticationOptions (openAIDeploymentConnection.APIKey))
                    }
                }
=======
                        Authentication = new OnYourDataApiKeyAuthenticationOptions(azureConfig!.APIKey),
                        VectorizationSource = new OnYourDataEndpointVectorizationSource(
                            azureConfig.VectorizationSource!.Endpoint,
                            new OnYourDataApiKeyAuthenticationOptions(azureConfig.VectorizationSource!.APIKey)
                        ),
                    },
                },
>>>>>>> d06a012c
            };
        }
        return null;
    }

    /// <summary>
    /// Retrieve all configured specialization indexess.
    /// </summary>
    public List<string> GetAllSpecializationIndexNames()
    {
        var indexNames = new List<string>();
        foreach (QAzureOpenAIChatOptions.QSpecializationIndex _qSpecializationIndex in this._qAzureOpenAIChatOptions.SpecializationIndexes)
        {
            indexNames.Add(_qSpecializationIndex.IndexName);
        }
        return indexNames;
    }

    /// <summary>
    /// Retrieve the specialization Index based on Index name.
    /// </summary>
    public QAzureOpenAIChatOptions.QSpecializationIndex? GetSpecializationIndexByName(string indexName)
    {
        foreach (QAzureOpenAIChatOptions.QSpecializationIndex _qSpecializationIndex in this._qAzureOpenAIChatOptions.SpecializationIndexes)
        {
            if (_qSpecializationIndex.IndexName == indexName)
            {
                return _qSpecializationIndex;
            }
        }
        return null;
    }

    public Uri? GenerateEmbeddingEndpoint(Uri connectionEndpoint, QAzureOpenAIChatOptions.QSpecializationIndex qSpecializationIndex){

        return new Uri(connectionEndpoint, $"/openai/deployments/{qSpecializationIndex.EmbeddingDeployment}/embeddings?api-version=2023-05-15");
    }
    public QAzureOpenAIChatOptions.AISearchDeploymentConnection? GetAISearchDeploymentConnection(string connectionName)
    {
        return this._qAzureOpenAIChatOptions.AISearchDeploymentConnections
            .FirstOrDefault(connection => connection.Name == connectionName);
    }
    public (string? ApiKey, string? Endpoint) GetAISearchDeploymentConnectionDetails(string indexName)
    {
        var specializationIndex = this.GetSpecializationIndexByName(indexName);
        if (specializationIndex == null)
        {
            return (null, null);
        }
        var aiSearchDeploymentConnection = this.GetAISearchDeploymentConnection(specializationIndex.AISearchDeploymentConnection);
        return (aiSearchDeploymentConnection?.APIKey, aiSearchDeploymentConnection?.Endpoint.ToString());
    }

    /// <summary>
    /// Retrieve all chat completion deployments from the available OpenAI deployment connections.
    /// </summary>
    public List<string> GetAllChatCompletionDeployments()
    {
        var chatCompletionDeployments = new List<string>();
        foreach (QAzureOpenAIChatOptions.OpenAIDeploymentConnection connection in this._qAzureOpenAIChatOptions.OpenAIDeploymentConnections)
        {
            foreach (var deployment in connection.ChatCompletionDeployments)
            {
                chatCompletionDeployments.Add($"{deployment}");
            }
        }
        return chatCompletionDeployments;
    }

    /// <summary>
    /// Get the default chat completion deployment.
    /// </summary>
#pragma warning disable CA1024
    public string GetDefaultChatCompletionDeployment()
    {
        return this._qAzureOpenAIChatOptions.DefaultModel;
    }
}<|MERGE_RESOLUTION|>--- conflicted
+++ resolved
@@ -85,13 +85,8 @@
                     new AzureSearchChatExtensionConfiguration()
                     {
                         Filter = null,
-<<<<<<< HEAD
                         IndexName  = specialization.IndexName,
                         SearchEndpoint= aiSearchDeploymentConnection.Endpoint,
-=======
-                        IndexName = specialization.IndexName,
-                        SearchEndpoint = azureConfig.Endpoint,
->>>>>>> d06a012c
                         Strictness = specialization.Strictness,
                         FieldMappingOptions = new AzureSearchIndexFieldMappingOptions
                         {
@@ -104,22 +99,12 @@
                         ShouldRestrictResultScope = qSpecializationIndex!.RestrictResultScope,
                         RoleInformation = specialization.RoleInformation,
                         DocumentCount = specialization.DocumentCount,
-<<<<<<< HEAD
                         Authentication = new OnYourDataApiKeyAuthenticationOptions (aiSearchDeploymentConnection.APIKey),
                         VectorizationSource = new OnYourDataEndpointVectorizationSource (
                            EmbeddingEndpoint,
                            new OnYourDataApiKeyAuthenticationOptions (openAIDeploymentConnection.APIKey))
                     }
                 }
-=======
-                        Authentication = new OnYourDataApiKeyAuthenticationOptions(azureConfig!.APIKey),
-                        VectorizationSource = new OnYourDataEndpointVectorizationSource(
-                            azureConfig.VectorizationSource!.Endpoint,
-                            new OnYourDataApiKeyAuthenticationOptions(azureConfig.VectorizationSource!.APIKey)
-                        ),
-                    },
-                },
->>>>>>> d06a012c
             };
         }
         return null;
