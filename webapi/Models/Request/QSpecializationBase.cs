--- conflicted
+++ resolved
@@ -60,12 +60,12 @@
     public string? Deployment { get; set; } = string.Empty;
 
     /// <summary>
-<<<<<<< HEAD
     /// Initial chat message that should be displayed to the client for this specialization.
     /// </summary>
     [JsonPropertyName("initialChatMessage")]
     public string InitialChatMessage { get; set; } = string.Empty;
-=======
+
+    /// <summary>
     /// Restrict Result Scope of the specialization
     /// </summary>
     [JsonPropertyName("restrictResultScope")]
@@ -84,5 +84,4 @@
     [JsonPropertyName("documentCount")]
     [Range(3, 20, ErrorMessage = "Document count must be between 3 and 20.")]
     public int? DocumentCount { get; set; }
->>>>>>> d289946d
 }