﻿// Copyright (c) Quartech. All rights reserved.

using System.Text.Json.Serialization;

namespace CopilotChat.WebApi.Models.Request;

/// <summary>
/// Request definition for Specialization
/// </summary>
public class QSpecializationParameters : QSpecializationBase
{
    /// <summary>
<<<<<<< HEAD
    /// Key of the specialization
    /// </summary>
    [JsonPropertyName("label")]
    public string label { get; set; } = string.Empty;

    /// <summary>
    /// Name of the specialization
    /// </summary>
    [JsonPropertyName("name")]
    public string Name { get; set; } = string.Empty;

    /// <summary>
    /// Description of the specialization
    /// </summary>
    [JsonPropertyName("description")]
    public string Description { get; set; } = string.Empty;

    /// <summary>
    /// RoleInformation of the specialization
    /// </summary>
    [JsonPropertyName("roleInformation")]
    public string RoleInformation { get; set; } = string.Empty;

    /// <summary>
    /// List of group memberships for the user.
    /// </summary>
    [JsonPropertyName("groupMemberships")]
    public IList<string> GroupMemberships { get; set; } = new List<string>();

    /// <summary>
    /// IndexName of the specialization
    /// </summary>
    [JsonPropertyName("indexName")]
    public string? IndexName { get; set; } = string.Empty;

    /// <summary>
    /// Deployment of the specialization
    /// </summary>
    [JsonPropertyName("deployment")]
    public string? Deployment { get; set; } = string.Empty;

    /// <summary>
    /// Restrict Result Scope of the specialization
    /// </summary>
    [JsonPropertyName("restrictResultScope")]
    public bool? RestrictResultScope { get; set; } = false;

    /// <summary>
    /// Strictness of the specialization
    /// </summary>
    [JsonPropertyName("strictness")]
    public int? Strictness { get; set; } = 3;

    /// <summary>
    /// Document Count of the specialization
    /// </summary>
    [JsonPropertyName("documentCount")]
    public int? DocumentCount { get; set; } = 5;

    /// <summary>
=======
>>>>>>> c3ba8c0e
    /// Image FilePath of the specialization.
    /// </summary>
    [JsonPropertyName("imageFilePath")]
    public string? ImageFilePath { get; set; } = string.Empty;

    /// <summary>
    /// Image FilePath of the specialization.
    /// </summary>
    [JsonPropertyName("iconFilePath")]
    public string IconFilePath { get; set; } = string.Empty;
}<|MERGE_RESOLUTION|>--- conflicted
+++ resolved
@@ -10,69 +10,6 @@
 public class QSpecializationParameters : QSpecializationBase
 {
     /// <summary>
-<<<<<<< HEAD
-    /// Key of the specialization
-    /// </summary>
-    [JsonPropertyName("label")]
-    public string label { get; set; } = string.Empty;
-
-    /// <summary>
-    /// Name of the specialization
-    /// </summary>
-    [JsonPropertyName("name")]
-    public string Name { get; set; } = string.Empty;
-
-    /// <summary>
-    /// Description of the specialization
-    /// </summary>
-    [JsonPropertyName("description")]
-    public string Description { get; set; } = string.Empty;
-
-    /// <summary>
-    /// RoleInformation of the specialization
-    /// </summary>
-    [JsonPropertyName("roleInformation")]
-    public string RoleInformation { get; set; } = string.Empty;
-
-    /// <summary>
-    /// List of group memberships for the user.
-    /// </summary>
-    [JsonPropertyName("groupMemberships")]
-    public IList<string> GroupMemberships { get; set; } = new List<string>();
-
-    /// <summary>
-    /// IndexName of the specialization
-    /// </summary>
-    [JsonPropertyName("indexName")]
-    public string? IndexName { get; set; } = string.Empty;
-
-    /// <summary>
-    /// Deployment of the specialization
-    /// </summary>
-    [JsonPropertyName("deployment")]
-    public string? Deployment { get; set; } = string.Empty;
-
-    /// <summary>
-    /// Restrict Result Scope of the specialization
-    /// </summary>
-    [JsonPropertyName("restrictResultScope")]
-    public bool? RestrictResultScope { get; set; } = false;
-
-    /// <summary>
-    /// Strictness of the specialization
-    /// </summary>
-    [JsonPropertyName("strictness")]
-    public int? Strictness { get; set; } = 3;
-
-    /// <summary>
-    /// Document Count of the specialization
-    /// </summary>
-    [JsonPropertyName("documentCount")]
-    public int? DocumentCount { get; set; } = 5;
-
-    /// <summary>
-=======
->>>>>>> c3ba8c0e
     /// Image FilePath of the specialization.
     /// </summary>
     [JsonPropertyName("imageFilePath")]
